--- conflicted
+++ resolved
@@ -22,7 +22,7 @@
 from fair.optimization import StudentAllocationProgram
 from fair.simulation import RenaissanceMan
 
-NUM_STUDENTS = 3
+NUM_STUDENTS = 30
 MAX_COURSES_PER_TOPIC = 5
 LOWER_MAX_COURSES_TOTAL = 1
 UPPER_MAX_COURSES_TOTAL = 5
@@ -84,8 +84,7 @@
     )
     students.append(legacy_student)
 
-<<<<<<< HEAD
-X = general_yankee_swap(students, schedule)
+X = general_yankee_swap_E(students, schedule)
 print("YS utilitarian welfare: ", utilitarian_welfare(X[0], students, schedule))
 print("YS nash welfare: ", nash_welfare(X[0], students, schedule))
 print("YS leximin vector: ", leximin(X[0], students, schedule))
@@ -95,9 +94,6 @@
 print("YS EF_1_agents: ", EF_1_agents(X[0], students, schedule))
 print("YS EF_X_count: ", EF_X_count(X[0], students, schedule))
 print("YS EF_X_agents: ", EF_X_agents(X[0], students, schedule))
-=======
-X = general_yankee_swap_E(students, schedule, plot_exchange_graph=False)
->>>>>>> fd0c4614
 print(
     "total bundles evaluated",
     sum([student.student.valuation._value_ct for student in students]),
